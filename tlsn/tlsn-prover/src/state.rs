use mpz_ot::actor::kos::{SharedReceiver, SharedSender};

use mpz_core::{commit::Decommitment, hash::Hash};
use mpz_garble::protocol::deap::DEAPVm;
use mpz_share_conversion::{ConverterSender, Gf2_128};
use tls_core::{handshake::HandshakeData, key::PublicKey};
use tls_mpc::MpcTlsLeader;
use tlsn_core::{SubstringsCommitment, Transcript};

use crate::{Mux, MuxFuture, OTFuture};

/// Entry state
pub struct Initialized;

opaque_debug::implement!(Initialized);

/// State after MPC setup has completed.
pub struct Setup {
<<<<<<< HEAD
=======
    /// A muxer for communication with the Notary
>>>>>>> 6b52855e
    pub(crate) notary_mux: Mux,
    pub(crate) mux_fut: MuxFuture,

    pub(crate) mpc_tls: MpcTlsLeader,
    pub(crate) vm: DEAPVm<SharedSender, SharedReceiver>,
    pub(crate) ot_fut: OTFuture,
    pub(crate) gf2: ConverterSender<Gf2_128, SharedSender>,
}

opaque_debug::implement!(Setup);

/// State after the TLS connection has been closed.
pub struct Closed {
    pub(crate) notary_mux: Mux,
    pub(crate) mux_fut: MuxFuture,

    pub(crate) vm: DEAPVm<SharedSender, SharedReceiver>,
    pub(crate) ot_fut: OTFuture,
    pub(crate) gf2: ConverterSender<Gf2_128, SharedSender>,

    pub(crate) start_time: u64,
    pub(crate) handshake_decommitment: Decommitment<HandshakeData>,
    pub(crate) server_public_key: PublicKey,

    pub(crate) transcript_tx: Transcript,
    pub(crate) transcript_rx: Transcript,
}

opaque_debug::implement!(Closed);

/// The state for the [Prover](crate::Prover) during notarization
pub struct Notarize {
<<<<<<< HEAD
=======
    /// A muxer for communication with the Notary
>>>>>>> 6b52855e
    pub(crate) notary_mux: Mux,
    pub(crate) mux_fut: MuxFuture,

    pub(crate) vm: DEAPVm<SharedSender, SharedReceiver>,
    pub(crate) ot_fut: OTFuture,
    pub(crate) gf2: ConverterSender<Gf2_128, SharedSender>,

    pub(crate) start_time: u64,
    pub(crate) handshake_decommitment: Decommitment<HandshakeData>,
    pub(crate) server_public_key: PublicKey,

    pub(crate) transcript_tx: Transcript,
    pub(crate) transcript_rx: Transcript,

    pub(crate) commitments: Vec<Hash>,
    pub(crate) substring_commitments: Vec<SubstringsCommitment>,
}

opaque_debug::implement!(Notarize);

impl From<Closed> for Notarize {
    fn from(value: Closed) -> Self {
        Self {
            notary_mux: value.notary_mux,
            mux_fut: value.mux_fut,

            vm: value.vm,
            ot_fut: value.ot_fut,
            gf2: value.gf2,

            start_time: value.start_time,
            handshake_decommitment: value.handshake_decommitment,
            server_public_key: value.server_public_key,

            transcript_tx: value.transcript_tx,
            transcript_rx: value.transcript_rx,

            commitments: Vec::new(),
            substring_commitments: Vec::new(),
        }
    }
}

#[allow(missing_docs)]
pub trait ProverState: sealed::Sealed {}

impl ProverState for Initialized {}
impl ProverState for Setup {}
impl ProverState for Closed {}
impl ProverState for Notarize {}

mod sealed {
    pub trait Sealed {}
    impl Sealed for super::Initialized {}
    impl Sealed for super::Setup {}
    impl Sealed for super::Closed {}
    impl Sealed for super::Notarize {}
}<|MERGE_RESOLUTION|>--- conflicted
+++ resolved
@@ -16,10 +16,7 @@
 
 /// State after MPC setup has completed.
 pub struct Setup {
-<<<<<<< HEAD
-=======
     /// A muxer for communication with the Notary
->>>>>>> 6b52855e
     pub(crate) notary_mux: Mux,
     pub(crate) mux_fut: MuxFuture,
 
@@ -52,10 +49,7 @@
 
 /// The state for the [Prover](crate::Prover) during notarization
 pub struct Notarize {
-<<<<<<< HEAD
-=======
     /// A muxer for communication with the Notary
->>>>>>> 6b52855e
     pub(crate) notary_mux: Mux,
     pub(crate) mux_fut: MuxFuture,
 
