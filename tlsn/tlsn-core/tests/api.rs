--- conflicted
+++ resolved
@@ -1,11 +1,4 @@
 use std::ops::Range;
-<<<<<<< HEAD
-use web_time::{Duration, UNIX_EPOCH};
-
-use p256::ecdsa::{
-    signature::{SignerMut, Verifier},
-    Signature as P256Signature, SigningKey,
-=======
 
 use p256::{
     ecdsa::{
@@ -13,7 +6,6 @@
         Signature as P256Signature, SigningKey,
     },
     PublicKey,
->>>>>>> 4f1b367a
 };
 use rand_chacha::ChaCha20Rng;
 use rand_core::SeedableRng;
