<<<<<<< HEAD
#[cfg(test)]
use web_time::{Duration, SystemTime};

use rstest::{fixture, rstest};
=======
>>>>>>> 4f1b367a
use tls_core::{
    key::{Certificate, PublicKey},
    msgs::{
        codec::Codec,
        enums::{NamedGroup, SignatureScheme},
        handshake::{DigitallySignedStruct, Random, ServerECDHParams},
    },
};

use hex::FromHex;

/// Collects data needed for testing
pub struct TestData {
    /// end-entity cert
    pub ee: Certificate,
    /// intermediate cert
    pub inter: Certificate,
    /// CA cert
    pub ca: Certificate,
    /// client random
    pub cr: Random,
    /// server random
    pub sr: Random,
    /// server ephemeral P256 pubkey
    pub pubkey: PublicKey,
    /// server signature over the key exchange parameters
    pub sig: Vec<u8>,
    /// unix time when TLS handshake began
    pub time: u64,
    /// algorithm used to create the sig
    pub sig_scheme: SignatureScheme,
    /// DNS name of the website
    pub dns_name: String,
}

impl TestData {
    /// Returns the [ServerECDHParams] in encoded form
    pub fn kx_params(&self) -> Vec<u8> {
        let mut params = Vec::new();
        let ecdh_params = ServerECDHParams::new(NamedGroup::secp256r1, &self.pubkey.key);
        ecdh_params.encode(&mut params);
        params
    }

    /// Returns the [DigitallySignedStruct]
    pub fn dss(&self) -> DigitallySignedStruct {
        DigitallySignedStruct::new(self.sig_scheme, self.sig.clone())
    }

    /// Returns the client random + server random + kx params in encoded form
    pub fn signature_msg(&self) -> Vec<u8> {
        let mut msg = Vec::new();
        msg.extend_from_slice(&self.cr.0);
        msg.extend_from_slice(&self.sr.0);
        msg.extend_from_slice(&self.kx_params());
        msg
    }
}

/// Returns test data for the tlsnotary.org website
pub fn tlsnotary() -> TestData {
    TestData {
        ee: Certificate(include_bytes!("testdata/key_exchange/tlsnotary.org/ee.der").to_vec()),
        inter: Certificate(
            include_bytes!("testdata/key_exchange/tlsnotary.org/inter.der").to_vec(),
        ),
        ca: Certificate(include_bytes!("testdata/key_exchange/tlsnotary.org/ca.der").to_vec()),
        cr: Random(
            <[u8; 32]>::from_hex(include_bytes!(
                "testdata/key_exchange/tlsnotary.org/client_random"
            ))
            .unwrap(),
        ),
        sr: Random(
            <[u8; 32]>::from_hex(include_bytes!(
                "testdata/key_exchange/tlsnotary.org/server_random"
            ))
            .unwrap(),
        ),
        pubkey: PublicKey::new(
            NamedGroup::secp256r1,
            &Vec::<u8>::from_hex(include_bytes!("testdata/key_exchange/tlsnotary.org/pubkey"))
                .unwrap(),
        ),
        sig: Vec::<u8>::from_hex(include_bytes!(
            "testdata/key_exchange/tlsnotary.org/signature"
        ))
        .unwrap(),
        time: 1671637529,
        sig_scheme: SignatureScheme::RSA_PKCS1_SHA256,
        dns_name: "tlsnotary.org".to_string(),
    }
}

/// Returns test data for the appliedzkp.org website
pub fn appliedzkp() -> TestData {
    TestData {
        ee: Certificate(include_bytes!("testdata/key_exchange/appliedzkp.org/ee.der").to_vec()),
        inter: Certificate(
            include_bytes!("testdata/key_exchange/appliedzkp.org/inter.der").to_vec(),
        ),
        ca: Certificate(include_bytes!("testdata/key_exchange/appliedzkp.org/ca.der").to_vec()),
        cr: Random(
            <[u8; 32]>::from_hex(include_bytes!(
                "testdata/key_exchange/appliedzkp.org/client_random"
            ))
            .unwrap(),
        ),
        sr: Random(
            <[u8; 32]>::from_hex(include_bytes!(
                "testdata/key_exchange/appliedzkp.org/server_random"
            ))
            .unwrap(),
        ),
        pubkey: PublicKey::new(
            NamedGroup::secp256r1,
            &Vec::<u8>::from_hex(include_bytes!(
                "testdata/key_exchange/appliedzkp.org/pubkey"
            ))
            .unwrap(),
        ),
        sig: Vec::<u8>::from_hex(include_bytes!(
            "testdata/key_exchange/appliedzkp.org/signature"
        ))
        .unwrap(),
        time: 1671637529,
        sig_scheme: SignatureScheme::ECDSA_NISTP256_SHA256,
        dns_name: "appliedzkp.org".to_string(),
    }
}<|MERGE_RESOLUTION|>--- conflicted
+++ resolved
@@ -1,10 +1,3 @@
-<<<<<<< HEAD
-#[cfg(test)]
-use web_time::{Duration, SystemTime};
-
-use rstest::{fixture, rstest};
-=======
->>>>>>> 4f1b367a
 use tls_core::{
     key::{Certificate, PublicKey},
     msgs::{
