[workspace]
members = [
    "tlsn-core",
    "tlsn-verifier",
    "tlsn-prover",
    "tlsn-formats",
    "tlsn-server-fixture",
    "tests-integration",
    "examples",
]
resolver = "2"

[workspace.dependencies]
tlsn-core = { path = "tlsn-core" }
tlsn-prover = { path = "tlsn-prover" }
tlsn-verifier = { path = "tlsn-verifier" }
tlsn-server-fixture = { path = "tlsn-server-fixture" }

tlsn-formats = { path = "tlsn-formats" }

tlsn-tls-core = { path = "../components/tls/tls-core" }
tlsn-tls-mpc = { path = "../components/tls/tls-mpc" }
tlsn-tls-client = { path = "../components/tls/tls-client" }
tlsn-tls-client-async = { path = "../components/tls/tls-client-async" }
tls-server-fixture = { path = "../components/tls/tls-server-fixture" }
uid-mux = { path = "../components/uid-mux" }

tlsn-utils = { git = "https://github.com/chcharcharlie/tlsn-utils", branch = "jomo" }
tlsn-utils-aio = { git = "https://github.com/chcharcharlie/tlsn-utils", branch = "jomo" }
<<<<<<< HEAD
=======

>>>>>>> 4f1b367a
mpz-core = { git = "https://github.com/chcharcharlie/mpz", branch = "jomo" }
mpz-circuits = { git = "https://github.com/chcharcharlie/mpz", branch = "jomo" }
mpz-garble-core = { git = "https://github.com/chcharcharlie/mpz", branch = "jomo" }
mpz-garble = { git = "https://github.com/chcharcharlie/mpz", branch = "jomo" }
mpz-ot = { git = "https://github.com/chcharcharlie/mpz", branch = "jomo" }
mpz-share-conversion = { git = "https://github.com/chcharcharlie/mpz", branch = "jomo" }

futures = "0.3"
tokio-util = "0.7"
hyper = "<=0.14.26"
tokio = "1"

signature = "2"
p256 = "0.13"
rs_merkle = "1"
rand_chacha = "0.3"
rand = "0.8"
rand_core = "0.6"
webpki-roots = "0.23"

derive_builder = "0.12"
thiserror = "1"
serde = "1"
bincode = "1"
hex = "0.4"
bytes = "1.4"
opaque-debug = "0.3"
spansy = { git = "https://github.com/sinui0/spansy", rev = "becb33d" }

tracing = "0.1"
tracing-subscriber = "0.3"
rstest = "0.17"

# std::time for wasm
# https://github.com/daxpedda/web-time/tree/main
web-time = "0.2"<|MERGE_RESOLUTION|>--- conflicted
+++ resolved
@@ -27,10 +27,6 @@
 
 tlsn-utils = { git = "https://github.com/chcharcharlie/tlsn-utils", branch = "jomo" }
 tlsn-utils-aio = { git = "https://github.com/chcharcharlie/tlsn-utils", branch = "jomo" }
-<<<<<<< HEAD
-=======
-
->>>>>>> 4f1b367a
 mpz-core = { git = "https://github.com/chcharcharlie/mpz", branch = "jomo" }
 mpz-circuits = { git = "https://github.com/chcharcharlie/mpz", branch = "jomo" }
 mpz-garble-core = { git = "https://github.com/chcharcharlie/mpz", branch = "jomo" }
