--- conflicted
+++ resolved
@@ -21,15 +21,9 @@
 hmac = "0.12"
 sct = "=0.7.0"
 digest = "0.10"
-<<<<<<< HEAD
 webpki = "=0.22.1"
 webpki-roots = "0.24"
-ring = "0.16"
-=======
-webpki = "0.22"
-webpki-roots = "0.26"
 ring = "0.17"
->>>>>>> f9f4a08b
 p256 = "0.13"
 rustls-pemfile = "1"
 rustls = "0.20"
