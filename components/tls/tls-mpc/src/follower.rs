use std::{collections::VecDeque, future::Future, mem};

use futures::{
    stream::{SplitSink, SplitStream},
    FutureExt, StreamExt,
};

use hmac_sha256 as prf;
use key_exchange as ke;
use ludi::{Address, FuturesAddress};
use mpz_core::hash::Hash;

use p256::elliptic_curve::sec1::ToEncodedPoint;
use prf::SessionKeys;

use aead::Aead;
use hmac_sha256::Prf;
use ke::KeyExchange;
use tls_core::{
    key::PublicKey,
    msgs::{
        alert::AlertMessagePayload,
        base::Payload,
        codec::Codec,
        enums::{AlertDescription, ContentType, NamedGroup, ProtocolVersion},
        message::{OpaqueMessage, PlainMessage},
    },
};

use crate::{
    error::Kind,
    msg::{CloseConnection, Commit, MpcTlsFollowerMsg, MpcTlsMessage},
    record_layer::{Decrypter, Encrypter},
    MpcTlsChannel, MpcTlsError, MpcTlsFollowerConfig,
};

/// Controller for MPC-TLS follower.
pub type FollowerCtrl = MpcTlsFollowerCtrl<FuturesAddress<MpcTlsFollowerMsg>>;

/// MPC-TLS follower.
#[derive(ludi::Controller)]
pub struct MpcTlsFollower {
    state: State,
    config: MpcTlsFollowerConfig,

    _sink: SplitSink<MpcTlsChannel, MpcTlsMessage>,
    stream: Option<SplitStream<MpcTlsChannel>>,

    ke: Box<dyn KeyExchange + Send>,
    prf: Box<dyn Prf + Send>,
    encrypter: Encrypter,
    decrypter: Decrypter,

    /// Whether the server has sent a CloseNotify alert.
    close_notify: bool,
    /// Whether the leader has committed to the transcript.
    committed: bool,
}

/// Data collected by the MPC-TLS follower.
#[derive(Debug)]
pub struct MpcTlsFollowerData {
    /// The prover's commitment to the handshake data
    pub handshake_commitment: Option<Hash>,
    /// The server's public key
    pub server_key: PublicKey,
    /// The total number of bytes sent
    pub bytes_sent: usize,
    /// The total number of bytes received
    pub bytes_recv: usize,
}

impl ludi::Actor for MpcTlsFollower {
    type Stop = MpcTlsFollowerData;
    type Error = MpcTlsError;

    async fn stopped(&mut self) -> Result<Self::Stop, Self::Error> {
        #[cfg(feature = "tracing")]
        tracing::debug!("follower actor stopped");

        let Closed {
            handshake_commitment,
            server_key,
        } = self.state.take().try_into_closed()?;

        let bytes_sent = self.encrypter.sent_bytes();
        let bytes_recv = self.decrypter.recv_bytes();

        Ok(MpcTlsFollowerData {
            handshake_commitment,
            server_key,
            bytes_sent,
            bytes_recv,
        })
    }
}

impl MpcTlsFollower {
    /// Create a new follower instance
    pub fn new(
        config: MpcTlsFollowerConfig,
        channel: MpcTlsChannel,
        ke: Box<dyn KeyExchange + Send>,
        prf: Box<dyn Prf + Send>,
        encrypter: Box<dyn Aead + Send>,
        decrypter: Box<dyn Aead + Send>,
    ) -> Self {
        let encrypter = Encrypter::new(
            encrypter,
            config.common().tx_transcript_id().to_string(),
            config.common().opaque_tx_transcript_id().to_string(),
        );
        let decrypter = Decrypter::new(
            decrypter,
            config.common().rx_transcript_id().to_string(),
            config.common().opaque_rx_transcript_id().to_string(),
        );

        let (_sink, stream) = channel.split();

        Self {
            state: State::Init,
            config,
            _sink,
            stream: Some(stream),
            ke,
            prf,
            encrypter,
            decrypter,
            close_notify: false,
            committed: false,
        }
    }

    /// Performs any one-time setup operations.
    #[cfg_attr(
        feature = "tracing",
        tracing::instrument(level = "trace", skip_all, err)
    )]
    pub async fn setup(&mut self) -> Result<(), MpcTlsError> {
        let pms = self.ke.setup().await?;
        self.prf.setup(pms.into_value()).await?;

        Ok(())
    }

    /// Runs the follower actor.
    ///
    /// Returns a control handle and a future that resolves when the actor is stopped.
    ///
    /// # Note
    ///
    /// The future must be polled continuously to make progress.
    pub fn run(
        mut self,
    ) -> (
        FollowerCtrl,
        impl Future<Output = Result<MpcTlsFollowerData, MpcTlsError>>,
    ) {
        let (mut mailbox, addr) = ludi::mailbox::<MpcTlsFollowerMsg>(100);
        let ctrl = FollowerCtrl::from(addr.clone());

        let mut stream = self
            .stream
            .take()
            .expect("stream should be present from constructor");

        let mut remote_fut = Box::pin(async move {
            while let Some(msg) = stream.next().await {
                let msg = MpcTlsFollowerMsg::try_from(msg?)?;
                addr.send_await(msg).await?;
            }

            Ok::<_, MpcTlsError>(())
        })
        .fuse();

        let mut actor_fut =
            Box::pin(async move { ludi::run(&mut self, &mut mailbox).await }).fuse();

        let fut = async move {
            loop {
                futures::select! {
                    res = &mut remote_fut => {
                        if let Err(e) = res {
                            return Err(e);
                        }
                    },
                    res = &mut actor_fut => return res,
                }
            }
        };

        (ctrl, fut)
    }

    /// Returns the total number of bytes sent and received.
    fn total_bytes_transferred(&self) -> usize {
        self.encrypter.sent_bytes() + self.decrypter.recv_bytes()
    }

    fn check_transcript_length(&self, len: usize) -> Result<(), MpcTlsError> {
        let new_len = self.total_bytes_transferred() + len;
        if new_len > self.config.common().max_transcript_size() {
            return Err(MpcTlsError::new(
                Kind::Config,
                format!(
                    "max transcript size exceeded: {} > {}",
                    new_len,
                    self.config.common().max_transcript_size()
                ),
            ));
        }

        Ok(())
    }

    /// Returns an error if the follower is not accepting new messages.
    ///
    /// This can happen if the follower has received a CloseNotify alert or if the leader has
    /// committed to the transcript.
    fn is_accepting_messages(&self) -> Result<(), MpcTlsError> {
        if self.close_notify {
            return Err(MpcTlsError::new(
                Kind::PeerMisbehaved,
                "attempted to commit a message after receiving CloseNotify",
            ));
        }

        if self.committed {
            return Err(MpcTlsError::new(
                Kind::PeerMisbehaved,
                "attempted to commit a new message after committing transcript",
            ));
        }

        Ok(())
    }

    #[cfg_attr(
        feature = "tracing",
        tracing::instrument(level = "trace", skip_all, err)
    )]
    async fn compute_client_key(&mut self) -> Result<(), MpcTlsError> {
        self.state.take().try_into_init()?;

        _ = self
            .ke
            .compute_client_key(p256::SecretKey::random(&mut rand::rngs::OsRng))
            .await?;

        self.state = State::ClientKey;

        Ok(())
    }

    #[cfg_attr(
        feature = "tracing",
        tracing::instrument(level = "trace", skip_all, err)
    )]
    async fn compute_key_exchange(
        &mut self,
        handshake_commitment: Option<Hash>,
    ) -> Result<(), MpcTlsError> {
        self.state.take().try_into_client_key()?;

        if self.config.common().handshake_commit() && handshake_commitment.is_none() {
            return Err(MpcTlsError::new(
                Kind::PeerMisbehaved,
                "handshake commitment missing",
            ));
        }

        // Key exchange
        self.ke.compute_pms().await?;

        let server_key = self
            .ke
            .server_key()
            .expect("server key should be set after computing pms");

        // PRF
        let SessionKeys {
            client_write_key,
            server_write_key,
            client_iv,
            server_iv,
        } = self.prf.compute_session_keys_blind().await?;

        self.encrypter.set_key(client_write_key, client_iv).await?;
        self.decrypter.set_key(server_write_key, server_iv).await?;

        self.state = State::Ke(Ke {
            handshake_commitment,
            server_key: PublicKey::new(
                NamedGroup::secp256r1,
                server_key.to_encoded_point(false).as_bytes(),
            ),
        });

        Ok(())
    }

    #[cfg_attr(
        feature = "tracing",
        tracing::instrument(level = "trace", skip_all, err)
    )]
    async fn client_finished_vd(&mut self) -> Result<(), MpcTlsError> {
        let Ke {
            handshake_commitment,
            server_key,
        } = self.state.take().try_into_ke()?;

        self.prf.compute_client_finished_vd_blind().await?;

        self.state = State::Cf(Cf {
            handshake_commitment,
            server_key,
        });

        Ok(())
    }

    #[cfg_attr(
        feature = "tracing",
        tracing::instrument(level = "trace", skip_all, err)
    )]
    async fn server_finished_vd(&mut self) -> Result<(), MpcTlsError> {
        let Sf {
            handshake_commitment,
            server_key,
        } = self.state.take().try_into_sf()?;

        self.prf.compute_server_finished_vd_blind().await?;

        self.state = State::Active(Active {
            handshake_commitment,
            server_key,
            buffer: Default::default(),
        });

        Ok(())
    }

    #[cfg_attr(
        feature = "tracing",
        tracing::instrument(level = "trace", skip_all, err)
    )]
    async fn encrypt_client_finished(&mut self) -> Result<(), MpcTlsError> {
        let Cf {
            handshake_commitment,
            server_key,
        } = self.state.take().try_into_cf()?;

        self.encrypter
            .encrypt_blind(ContentType::Handshake, ProtocolVersion::TLSv1_2, 16)
            .await?;

        self.state = State::Sf(Sf {
            handshake_commitment,
            server_key,
        });

        Ok(())
    }

<<<<<<< HEAD
    async fn handle_decrypt_msg(
        &mut self,
        msg: DecryptMessage,
        decrypted: bool,
    ) -> Result<(), MpcTlsError> {
        let DecryptMessage {
            typ,
            explicit_nonce,
            ciphertext,
            seq,
        } = msg;

        if self.total_bytes_transferred() + ciphertext.len()
            > self.config.common().max_transcript_size()
        {
            return Err(MpcTlsError::MaxTranscriptLengthExceeded(
                self.total_bytes_transferred() + ciphertext.len(),
                self.config.common().max_transcript_size(),
            ));
        }

        match typ {
            ContentType::ApplicationData => {
                let bytes = self
                    .decrypter
                    .decrypt_blind(typ, explicit_nonce, ciphertext, seq)
                    .await;

                if decrypted {
                    self.closed = true;
                }

                bytes
            }
            ContentType::Alert => {
                let bytes = self
                    .decrypter
                    .decrypt_public(typ, explicit_nonce, ciphertext, seq)
                    .await?;
=======
    #[cfg_attr(
        feature = "tracing",
        tracing::instrument(level = "trace", skip_all, err)
    )]
    async fn encrypt_alert(&mut self, msg: Vec<u8>) -> Result<(), MpcTlsError> {
        self.is_accepting_messages()?;
        if let Some(alert) = AlertMessagePayload::read_bytes(&msg) {
            // We only allow the leader to send a CloseNotify alert
            if alert.description != AlertDescription::CloseNotify {
                return Err(MpcTlsError::new(
                    Kind::PeerMisbehaved,
                    "attempted to send an alert other than CloseNotify",
                ));
            }
        } else {
            return Err(MpcTlsError::new(
                Kind::PeerMisbehaved,
                "invalid alert message",
            ));
        }

        self.encrypter
            .encrypt_public(PlainMessage {
                typ: ContentType::Alert,
                version: ProtocolVersion::TLSv1_2,
                payload: Payload::new(msg),
            })
            .await?;
>>>>>>> f9f4a08b

        Ok(())
    }

    #[cfg_attr(
        feature = "tracing",
        tracing::instrument(level = "trace", skip_all, err)
    )]
    async fn encrypt_message(&mut self, len: usize) -> Result<(), MpcTlsError> {
        self.is_accepting_messages()?;
        self.check_transcript_length(len)?;
        self.state.try_as_active()?;

        self.encrypter
            .encrypt_blind(ContentType::ApplicationData, ProtocolVersion::TLSv1_2, len)
            .await?;

        Ok(())
    }

    #[cfg_attr(
        feature = "tracing",
        tracing::instrument(level = "trace", skip_all, err)
    )]
    fn commit_message(&mut self, payload: Vec<u8>) -> Result<(), MpcTlsError> {
        self.is_accepting_messages()?;
        self.check_transcript_length(payload.len())?;
        let Active { buffer, .. } = self.state.try_as_active_mut()?;

        buffer.push_back(OpaqueMessage {
            typ: ContentType::ApplicationData,
            version: ProtocolVersion::TLSv1_2,
            payload: Payload::new(payload),
        });

        Ok(())
    }

    #[cfg_attr(
        feature = "tracing",
        tracing::instrument(level = "trace", skip_all, err)
    )]
<<<<<<< HEAD
    pub async fn run(&mut self) -> Result<(), MpcTlsError> {
        self.run_key_exchange().await?;
        self.run_client_finished().await?;
        self.run_server_finished().await?;

        let mut decrypted = false;

        loop {
            let msg = match self.channel.next().await {
                Some(msg) => msg?,
                None => return Err(MpcTlsError::LeaderClosedAbruptly),
            };

            match msg {
                MpcTlsMessage::EncryptMessage(msg) => {
                    self.handle_encrypt_msg(msg).await?;
                }
                MpcTlsMessage::DecryptMessage(msg) => {
                    self.handle_decrypt_msg(msg, decrypted).await?;
                    decrypted = true;
                }
                MpcTlsMessage::SendCloseNotify(msg) => {
                    self.handle_close_notify(msg).await?;
                }
                msg => {
                    return Err(MpcTlsError::UnexpectedMessage(msg));
                }
            }
=======
    async fn decrypt_server_finished(&mut self, msg: Vec<u8>) -> Result<(), MpcTlsError> {
        self.state.try_as_sf()?;
>>>>>>> f9f4a08b

        self.decrypter
            .decrypt_blind(OpaqueMessage {
                typ: ContentType::Handshake,
                version: ProtocolVersion::TLSv1_2,
                payload: Payload::new(msg),
            })
            .await?;

        Ok(())
    }

    #[cfg_attr(
        feature = "tracing",
        tracing::instrument(level = "trace", skip_all, err)
    )]
    async fn decrypt_alert(&mut self, msg: Vec<u8>) -> Result<(), MpcTlsError> {
        self.state.try_as_active()?;

        let alert = self
            .decrypter
            .decrypt_public(OpaqueMessage {
                typ: ContentType::Alert,
                version: ProtocolVersion::TLSv1_2,
                payload: Payload::new(msg),
            })
            .await?;

        let Some(alert) = AlertMessagePayload::read_bytes(&alert.payload.0) else {
            return Err(MpcTlsError::other("server sent an invalid alert"));
        };

        if alert.description != AlertDescription::CloseNotify {
            return Err(MpcTlsError::new(
                Kind::PeerMisbehaved,
                "server sent a fatal alert",
            ));
        }

        self.close_notify = true;

        Ok(())
    }

    #[cfg_attr(
        feature = "tracing",
        tracing::instrument(level = "trace", skip_all, err)
    )]
    async fn decrypt_message(&mut self) -> Result<(), MpcTlsError> {
        let Active { buffer, .. } = self.state.try_as_active_mut()?;

        let msg = buffer.pop_front().ok_or(MpcTlsError::new(
            Kind::PeerMisbehaved,
            "attempted to decrypt message when no messages are committed",
        ))?;

        #[cfg(feature = "tracing")]
        tracing::debug!("decrypting message");

        if self.committed {
            // At this point the AEAD key was revealed to the leader and the leader locally decrypted
            // the TLS message and now is proving to us that they know the plaintext which encrypts
            // to the ciphertext of this TLS message.
            self.decrypter.verify_plaintext(msg).await?;
        } else {
            self.decrypter.decrypt_blind(msg).await?;
        }

        Ok(())
    }

    #[cfg_attr(
        feature = "tracing",
        tracing::instrument(level = "trace", skip_all, err)
    )]
    fn close_connection(&mut self) -> Result<(), MpcTlsError> {
        let Active {
            handshake_commitment,
            server_key,
            buffer,
        } = self.state.take().try_into_active()?;

        if !buffer.is_empty() {
            return Err(MpcTlsError::new(
                Kind::PeerMisbehaved,
                "attempted to close connection without decrypting all messages",
            ));
        }

        self.state = State::Closed(Closed {
            handshake_commitment,
            server_key,
        });

        Ok(())
    }

    async fn commit(&mut self) -> Result<(), MpcTlsError> {
        let Active { buffer, .. } = self.state.try_as_active()?;

        #[cfg(feature = "tracing")]
        tracing::debug!("leader committed transcript");

        self.committed = true;

        // Reveal the AEAD key to the leader only if there are TLS messages which need to be decrypted.
        if !buffer.is_empty() {
            self.decrypter.decode_key_blind().await?;
        }

        Ok(())
    }
}

#[ludi::implement]
#[msg(name = "{name}")]
#[msg(attrs(derive(Debug, serde::Serialize, serde::Deserialize)))]
impl MpcTlsFollower {
    pub async fn compute_client_key(&mut self) {
        ctx.try_or_stop(|_| self.compute_client_key()).await;
    }

    pub async fn compute_key_exchange(&mut self, handshake_commitment: Option<Hash>) {
        ctx.try_or_stop(|_| self.compute_key_exchange(handshake_commitment))
            .await;
    }

    pub async fn client_finished_vd(&mut self) {
        ctx.try_or_stop(|_| self.client_finished_vd()).await;
    }

    pub async fn server_finished_vd(&mut self) {
        ctx.try_or_stop(|_| self.server_finished_vd()).await;
    }

    pub async fn encrypt_client_finished(&mut self) {
        ctx.try_or_stop(|_| self.encrypt_client_finished()).await;
    }

    pub async fn encrypt_alert(&mut self, msg: Vec<u8>) {
        ctx.try_or_stop(|_| self.encrypt_alert(msg)).await;
    }

    pub async fn encrypt_message(&mut self, len: usize) {
        ctx.try_or_stop(|_| self.encrypt_message(len)).await;
    }

    pub async fn decrypt_server_finished(&mut self, ciphertext: Vec<u8>) {
        ctx.try_or_stop(|_| self.decrypt_server_finished(ciphertext))
            .await;
    }

    pub async fn decrypt_alert(&mut self, ciphertext: Vec<u8>) {
        ctx.try_or_stop(|_| self.decrypt_alert(ciphertext)).await;
    }

    pub async fn commit_message(&mut self, msg: Vec<u8>) {
        ctx.try_or_stop(|_| async { self.commit_message(msg) })
            .await;
    }

    pub async fn decrypt_message(&mut self) {
        ctx.try_or_stop(|_| self.decrypt_message()).await;
    }

    #[msg(skip, name = "CloseConnection")]
    pub async fn close_connection(&mut self) -> Result<(), MpcTlsError> {
        ctx.try_or_stop(|_| async { self.close_connection() }).await;

        ctx.stop();

        Ok(())
    }

    #[msg(skip, name = "Commit")]
    pub async fn commit(&mut self) -> Result<(), MpcTlsError> {
        ctx.try_or_stop(|_| self.commit()).await;

        Ok(())
    }
}

mod state {
    use super::*;
    use enum_try_as_inner::EnumTryAsInner;

    #[derive(Debug, EnumTryAsInner)]
    #[derive_err(Debug)]
    pub(super) enum State {
        Init,
        ClientKey,
        Ke(Ke),
        Cf(Cf),
        Sf(Sf),
        Active(Active),
        Closed(Closed),
        Error,
    }

    impl State {
        pub(super) fn take(&mut self) -> Self {
            mem::replace(self, State::Error)
        }
    }

    impl From<StateError> for MpcTlsError {
        fn from(err: StateError) -> Self {
            MpcTlsError::new(Kind::State, err)
        }
    }

    #[derive(Debug)]
    pub(super) struct Ke {
        pub(super) handshake_commitment: Option<Hash>,
        pub(super) server_key: PublicKey,
    }

    #[derive(Debug)]
    pub(super) struct Cf {
        pub(super) handshake_commitment: Option<Hash>,
        pub(super) server_key: PublicKey,
    }

    #[derive(Debug)]
    pub(super) struct Sf {
        pub(super) handshake_commitment: Option<Hash>,
        pub(super) server_key: PublicKey,
    }

    #[derive(Debug)]
    pub(super) struct Active {
        pub(super) handshake_commitment: Option<Hash>,
        pub(super) server_key: PublicKey,
        /// TLS messages purportedly received by the leader from the server.
        ///
        /// The follower must verify the authenticity of these messages with AEAD verification
        /// (i.e. by verifying the authentication tag).
        pub(super) buffer: VecDeque<OpaqueMessage>,
    }

    #[derive(Debug)]
    pub(super) struct Closed {
        pub(super) handshake_commitment: Option<Hash>,
        pub(super) server_key: PublicKey,
    }
}

use state::*;<|MERGE_RESOLUTION|>--- conflicted
+++ resolved
@@ -364,47 +364,6 @@
         Ok(())
     }
 
-<<<<<<< HEAD
-    async fn handle_decrypt_msg(
-        &mut self,
-        msg: DecryptMessage,
-        decrypted: bool,
-    ) -> Result<(), MpcTlsError> {
-        let DecryptMessage {
-            typ,
-            explicit_nonce,
-            ciphertext,
-            seq,
-        } = msg;
-
-        if self.total_bytes_transferred() + ciphertext.len()
-            > self.config.common().max_transcript_size()
-        {
-            return Err(MpcTlsError::MaxTranscriptLengthExceeded(
-                self.total_bytes_transferred() + ciphertext.len(),
-                self.config.common().max_transcript_size(),
-            ));
-        }
-
-        match typ {
-            ContentType::ApplicationData => {
-                let bytes = self
-                    .decrypter
-                    .decrypt_blind(typ, explicit_nonce, ciphertext, seq)
-                    .await;
-
-                if decrypted {
-                    self.closed = true;
-                }
-
-                bytes
-            }
-            ContentType::Alert => {
-                let bytes = self
-                    .decrypter
-                    .decrypt_public(typ, explicit_nonce, ciphertext, seq)
-                    .await?;
-=======
     #[cfg_attr(
         feature = "tracing",
         tracing::instrument(level = "trace", skip_all, err)
@@ -433,7 +392,6 @@
                 payload: Payload::new(msg),
             })
             .await?;
->>>>>>> f9f4a08b
 
         Ok(())
     }
@@ -476,39 +434,8 @@
         feature = "tracing",
         tracing::instrument(level = "trace", skip_all, err)
     )]
-<<<<<<< HEAD
-    pub async fn run(&mut self) -> Result<(), MpcTlsError> {
-        self.run_key_exchange().await?;
-        self.run_client_finished().await?;
-        self.run_server_finished().await?;
-
-        let mut decrypted = false;
-
-        loop {
-            let msg = match self.channel.next().await {
-                Some(msg) => msg?,
-                None => return Err(MpcTlsError::LeaderClosedAbruptly),
-            };
-
-            match msg {
-                MpcTlsMessage::EncryptMessage(msg) => {
-                    self.handle_encrypt_msg(msg).await?;
-                }
-                MpcTlsMessage::DecryptMessage(msg) => {
-                    self.handle_decrypt_msg(msg, decrypted).await?;
-                    decrypted = true;
-                }
-                MpcTlsMessage::SendCloseNotify(msg) => {
-                    self.handle_close_notify(msg).await?;
-                }
-                msg => {
-                    return Err(MpcTlsError::UnexpectedMessage(msg));
-                }
-            }
-=======
     async fn decrypt_server_finished(&mut self, msg: Vec<u8>) -> Result<(), MpcTlsError> {
         self.state.try_as_sf()?;
->>>>>>> f9f4a08b
 
         self.decrypter
             .decrypt_blind(OpaqueMessage {
