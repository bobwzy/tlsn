--- conflicted
+++ resolved
@@ -27,9 +27,6 @@
 ring.workspace = true
 futures.workspace = true
 serde = { workspace = true, optional = true, features = ["derive"] }
-<<<<<<< HEAD
-=======
 rustls-pemfile.workspace = true
 thiserror.workspace = true
->>>>>>> 4f1b367a
 web-time.workspace = true