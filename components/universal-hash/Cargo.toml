[package]
name = "tlsn-universal-hash"
authors = ["TLSNotary Team"]
description = "A crate which implements different hash functions for two-party computation"
keywords = ["tls", "mpc", "2pc", "hash"]
categories = ["cryptography"]
license = "MIT OR Apache-2.0"
version = "0.1.0-alpha.2"
edition = "2021"

[features]
default = ["ghash", "mock"]
tracing = ["dep:tracing"]
ghash = []
mock = []

[dependencies]
# tlsn
<<<<<<< HEAD
mpz-core = { git = "https://github.com/privacy-scaling-explorations/mpz", rev = "7669232" }
mpz-share-conversion-core = { git = "https://github.com/privacy-scaling-explorations/mpz", rev = "7669232" }
mpz-share-conversion = { git = "https://github.com/privacy-scaling-explorations/mpz", rev = "7669232" }
=======
mpz-core = { git = "https://github.com/chcharcharlie/mpz", branch = "jomo" }
mpz-share-conversion-core = { git = "https://github.com/chcharcharlie/mpz", branch = "jomo" }
mpz-share-conversion = { git = "https://github.com/chcharcharlie/mpz", branch = "jomo" }
>>>>>>> 8c5e4837

# async
async-trait = "0.1"
futures = "0.3"
futures-util = "0.3"

# error/log
thiserror = "1"
opaque-debug = "0.3"
tracing = { version = "0.1", optional = true }

# misc
derive_builder = "0.12"

[dev-dependencies]
ghash_rc = { package = "ghash", version = "0.5" }
tokio = { version = "1", features = ["macros", "rt", "rt-multi-thread"] }
criterion = "0.5"
rstest = "0.17"
rand_chacha = "0.3"
rand = "0.8"
generic-array = "0.14"<|MERGE_RESOLUTION|>--- conflicted
+++ resolved
@@ -16,15 +16,9 @@
 
 [dependencies]
 # tlsn
-<<<<<<< HEAD
-mpz-core = { git = "https://github.com/privacy-scaling-explorations/mpz", rev = "7669232" }
-mpz-share-conversion-core = { git = "https://github.com/privacy-scaling-explorations/mpz", rev = "7669232" }
-mpz-share-conversion = { git = "https://github.com/privacy-scaling-explorations/mpz", rev = "7669232" }
-=======
 mpz-core = { git = "https://github.com/chcharcharlie/mpz", branch = "jomo" }
 mpz-share-conversion-core = { git = "https://github.com/chcharcharlie/mpz", branch = "jomo" }
 mpz-share-conversion = { git = "https://github.com/chcharcharlie/mpz", branch = "jomo" }
->>>>>>> 8c5e4837
 
 # async
 async-trait = "0.1"
