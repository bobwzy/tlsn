[package]
name = "integration-tests"
version = "0.0.0"
edition = "2021"
publish = false

# See more keys and their definitions at https://doc.rust-lang.org/cargo/reference/manifest.html

[dependencies]

[profile.release]
lto = true


[dev-dependencies]
mpz-garble = { git = "https://github.com/chcharcharlie/mpz", branch = "jomo" }
mpz-ot = { git = "https://github.com/chcharcharlie/mpz", branch = "jomo" }
mpz-share-conversion = { git = "https://github.com/chcharcharlie/mpz", branch = "jomo" }
tlsn-block-cipher = { path = "../cipher/block-cipher" }
tlsn-stream-cipher = { path = "../cipher/stream-cipher" }
tlsn-universal-hash = { path = "../universal-hash" }
tlsn-aead = { path = "../aead" }
tlsn-key-exchange = { path = "../key-exchange" }
tlsn-point-addition = { path = "../point-addition" }
tlsn-hmac-sha256 = { path = "../prf/hmac-sha256" }
<<<<<<< HEAD
# tlsn-utils-aio = { git = "https://github.com/tlsnotary/tlsn-utils", rev = "f3e3f07" }
=======
>>>>>>> 4f1b367a
tlsn-utils-aio = { git = "https://github.com/chcharcharlie/tlsn-utils", branch = "jomo" }

uid-mux = { path = "../uid-mux" }

p256 = { version = "0.13" }

futures = "0.3"
rand_chacha = "0.3"
rand = "0.8"

tokio = { version = "1", features = ["macros", "rt", "rt-multi-thread"] }
tokio-util = { version = "0.7", features = ["compat"] }<|MERGE_RESOLUTION|>--- conflicted
+++ resolved
@@ -23,10 +23,6 @@
 tlsn-key-exchange = { path = "../key-exchange" }
 tlsn-point-addition = { path = "../point-addition" }
 tlsn-hmac-sha256 = { path = "../prf/hmac-sha256" }
-<<<<<<< HEAD
-# tlsn-utils-aio = { git = "https://github.com/tlsnotary/tlsn-utils", rev = "f3e3f07" }
-=======
->>>>>>> 4f1b367a
 tlsn-utils-aio = { git = "https://github.com/chcharcharlie/tlsn-utils", branch = "jomo" }
 
 uid-mux = { path = "../uid-mux" }
