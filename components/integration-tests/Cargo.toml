--- conflicted
+++ resolved
@@ -17,11 +17,6 @@
 
 
 [dev-dependencies]
-<<<<<<< HEAD
-# mpz-garble = { git = "https://github.com/privacy-scaling-explorations/mpz", rev = "a1ac9c5" }
-# mpz-share-conversion = { git = "https://github.com/privacy-scaling-explorations/mpz", rev = "a1ac9c5" }
-=======
->>>>>>> 6b52855e
 mpz-garble = { git = "https://github.com/chcharcharlie/mpz", branch = "jomo" }
 mpz-ot = { git = "https://github.com/chcharcharlie/mpz", branch = "jomo" }
 mpz-share-conversion = { git = "https://github.com/chcharcharlie/mpz", branch = "jomo" }
