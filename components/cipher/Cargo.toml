--- conflicted
+++ resolved
@@ -4,16 +4,8 @@
 
 [workspace.dependencies]
 # tlsn
-<<<<<<< HEAD
-# mpz-circuits = { git = "https://github.com/privacy-scaling-explorations/mpz", rev = "a1ac9c5" }
-# mpz-garble = { git = "https://github.com/privacy-scaling-explorations/mpz", rev = "a1ac9c5" }
 mpz-circuits = { git = "https://github.com/chcharcharlie/mpz", branch = "jomo" }
 mpz-garble = { git = "https://github.com/chcharcharlie/mpz", branch = "jomo" }
-# tlsn-utils = { git = "https://github.com/tlsnotary/tlsn-utils", rev = "f3e3f07" }
-=======
-mpz-circuits = { git = "https://github.com/chcharcharlie/mpz", branch = "jomo" }
-mpz-garble = { git = "https://github.com/chcharcharlie/mpz", branch = "jomo" }
->>>>>>> 6b52855e
 tlsn-utils = { git = "https://github.com/chcharcharlie/tlsn-utils", branch = "jomo" }
 
 # crypto
