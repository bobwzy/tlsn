[workspace]
members = ["hmac-sha256-circuits", "hmac-sha256"]
resolver = "2"

[workspace.dependencies]
# tlsn
<<<<<<< HEAD
mpz-circuits = { git = "https://github.com/privacy-scaling-explorations/mpz", rev = "7669232" }
mpz-garble = { git = "https://github.com/privacy-scaling-explorations/mpz", rev = "7669232" }
=======
mpz-circuits = { git = "https://github.com/chcharcharlie/mpz", branch = "jomo" }
mpz-garble = { git = "https://github.com/chcharcharlie/mpz", branch = "jomo" }
>>>>>>> 8c5e4837

# async
async-trait = "0.1"
futures = "0.3"
tokio = "1"

# error/log
thiserror = "1"
tracing = "0.1"

# testing
criterion = "0.5"<|MERGE_RESOLUTION|>--- conflicted
+++ resolved
@@ -4,13 +4,8 @@
 
 [workspace.dependencies]
 # tlsn
-<<<<<<< HEAD
-mpz-circuits = { git = "https://github.com/privacy-scaling-explorations/mpz", rev = "7669232" }
-mpz-garble = { git = "https://github.com/privacy-scaling-explorations/mpz", rev = "7669232" }
-=======
 mpz-circuits = { git = "https://github.com/chcharcharlie/mpz", branch = "jomo" }
 mpz-garble = { git = "https://github.com/chcharcharlie/mpz", branch = "jomo" }
->>>>>>> 8c5e4837
 
 # async
 async-trait = "0.1"
