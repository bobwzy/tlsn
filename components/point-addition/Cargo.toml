--- conflicted
+++ resolved
@@ -17,12 +17,6 @@
 tracing = ["dep:tracing"]
 
 [dependencies]
-<<<<<<< HEAD
-# mpz-core = { git = "https://github.com/privacy-scaling-explorations/mpz", rev = "a1ac9c5", optional = true }
-# mpz-share-conversion = { git = "https://github.com/privacy-scaling-explorations/mpz", rev = "a1ac9c5" }
-# mpz-share-conversion-core = { git = "https://github.com/privacy-scaling-explorations/mpz", rev = "a1ac9c5" }
-=======
->>>>>>> 6b52855e
 mpz-core = { git = "https://github.com/chcharcharlie/mpz", branch = "jomo", optional = true }
 mpz-share-conversion = { git = "https://github.com/chcharcharlie/mpz", branch = "jomo" }
 mpz-share-conversion-core = { git = "https://github.com/chcharcharlie/mpz", branch = "jomo" }
